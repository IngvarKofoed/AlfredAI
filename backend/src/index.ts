--- conflicted
+++ resolved
@@ -44,7 +44,6 @@
   // Create a new Client instance for this WebSocket connection
   // Get active personality and determine provider based on personality preferences
   const activePersonality = personalityManager.getActivePersonality();
-<<<<<<< HEAD
   
   // Get memory service and injector for this connection
   let memoryInjector;
@@ -57,9 +56,6 @@
   }
   
   const completionProvider = ProviderFactory.createFromPersonalityOrEnv(activePersonality || undefined, 'claude', memoryInjector);
-=======
-  const completionProvider = ProviderFactory.createFromPersonalityOrEnv(activePersonality || undefined);
->>>>>>> 679ae297
   
   if (activePersonality?.preferredProvider) {
     logger.info(`Using AI provider: ${activePersonality.preferredProvider} (from personality: ${activePersonality.name})`);
@@ -195,10 +191,7 @@
 • /tools - List all available tools and MCP servers
 • /personalities - List and manage AI personalities
 • /provider - Show current AI provider and personality configuration
-<<<<<<< HEAD
 • /memory - Show memory system status and statistics
-=======
->>>>>>> 679ae297
 • /help - Show this help message
 
 Just start typing to chat with Alfred AI!`
@@ -351,7 +344,6 @@
             }
           })();
           return;
-<<<<<<< HEAD
         } else if (command === '/memory') {
           // Implement the /memory command to show memory system status
           (async () => {
@@ -409,8 +401,6 @@
             }
           })();
           return;
-=======
->>>>>>> 679ae297
         } else if (command === '/provider') {
           // Implement the /provider command to check AI provider status
           (async () => {
